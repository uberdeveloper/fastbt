--- conflicted
+++ resolved
@@ -217,17 +217,6 @@
     assert cdl.high == cdl.bar_high == 102
     assert cdl.low == cdl.bar_low == 99 
 
-<<<<<<< HEAD
-
-def test_candlestick_update_initial_price():
-    cdl = CandleStick(name='NIFTY')
-    cdl.update(100)
-    assert cdl.initial_price == 100
-
-    cdl.update(101)
-    assert cdl.initial_price == 100
-    assert cdl.high == 101
-=======
 def test_candlestick_add_candle():
     cdl= CandleStick(name='SBIN')
     candle = Candle(timestamp=pendulum.now(),open=100,high=110,low=96,close=105,volume=1e4)
@@ -243,6 +232,15 @@
     cdl.add_candle(candle)
     assert cdl.candles[0].info is None
     assert cdl.candles[1].info == 'some extra info'
+
+def test_candlestick_update_initial_price():
+    cdl = CandleStick(name='NIFTY')
+    cdl.update(100)
+    assert cdl.initial_price == 100
+
+    cdl.update(101)
+    assert cdl.initial_price == 100
+    assert cdl.high == 101
 
 def test_candlestick_update_candle():
     cdl = CandleStick(name='AAPL')
@@ -273,6 +271,4 @@
     assert c2.high == 104
     assert c2.low == 102
     assert cdl.high == 104
-    assert cdl.low == 99
-    
->>>>>>> 34c89a30
+    assert cdl.low == 99